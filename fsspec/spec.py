import warnings
import functools
from hashlib import md5
import io
import os
import logging

from .transaction import Transaction
from .utils import read_block, tokenize, stringify_path

logger = logging.getLogger("fsspec")


def make_instance(cls, args, kwargs):
    return cls(*args, **kwargs)


class _Cached(type):
    """
    Metaclass for caching file system instances.

    Notes
    -----
    Instances are cached according to

    * The values of the class attributes listed in `_extra_tokenize_attributes`
    * The arguments passed to ``__init__``.

    This creates an additional reference to the filesystem, which prevents the
    filesystem from being garbage collected when all *user* references go away.
    A call to the :meth:`AbstractFileSystem.clear_instance_cache` must *also*
    be made for a filesystem instance to be garbage collected.
    """

    cachable = True
    _extra_tokenize_attributes = ()

    def __init__(self, *args, **kwargs):
        super().__init__(*args, **kwargs)
        # Note: we intentionally create a reference here, to avoid garbage
        # collecting instances when all other references are gone. To really
        # delete a FileSystem, the cache must be cleared.
        self._cache = {}

    def __call__(self, *args, **kwargs):
        cls = type(self)
        extra_tokens = tuple(
            getattr(self, attr, None) for attr in self._extra_tokenize_attributes
        )
        token = tokenize(cls, *args, *extra_tokens, **kwargs)
        if self.cachable and token in self._cache:
            return self._cache[token]
        else:
            obj = super().__call__(*args, **kwargs)
            # Setting _fs_token here causes some static linters to complain.
            obj._fs_token_ = token

            if self.cachable:
                self._cache[token] = obj
            return obj


try:  # optionally derive from pyarrow's FileSystem, if available
    import pyarrow as pa

    up = pa.filesystem.DaskFileSystem
except ImportError:
    up = object


class AbstractFileSystem(up, metaclass=_Cached):
    """
    An abstract super-class for pythonic file-systems

    Implementations are expected to be compatible with or, better, subclass
    from here.
    """

    cachable = True  # this class can be cached, instances reused
    _cached = False
    blocksize = 2 ** 22
    sep = "/"
    protocol = "abstract"
    root_marker = ""  # For some FSs, may require leading '/' or other character

    #: Extra *class attributes* that should be considered when hashing.
    _extra_tokenize_attributes = ()

    def __init__(self, *args, **storage_options):
        """Create and configure file-system instance

        Instances may be cachable, so if similar enough arguments are seen
        a new instance is not required. The token attribute exists to allow
        implementations to cache instances if they wish.

        A reasonable default should be provided if there are no arguments.

        Subclasses should call this method.

        Magic kwargs that affect functionality here:
        add_docs: if True, will append docstrings from this spec to the
            specific implementation
        """
        if self._cached:
            # reusing instance, don't change
            return
        self._cached = True
        self._intrans = False
        self._transaction = None
        self.dircache = {}

<<<<<<< HEAD
        self.storage_args = args
        self.storage_options = storage_options

        if storage_options.pop("add_docs", True):
            self._mangle_docstrings()
        if storage_options.pop("add_aliases", None):
            warnings.warn("add_aliases has been removed.", FutureWarning)
        self._fs_token_ = None  # Set in _Cached

    @property
    def _fs_token(self):
        return self._fs_token_
=======
        if storage_options.pop("add_docs", None):
            import warnings

            warnings.warn("add_docs is no longer supported.", FutureWarning)

        if storage_options.pop("add_aliases", True):
            for new, old in aliases:
                if not hasattr(self, new):
                    # don't apply alias if attribute exists already
                    setattr(self, new, getattr(self, old))
>>>>>>> 05ea226c

    def __dask_tokenize__(self):
        return self._fs_token

    def __hash__(self):
        return int(self._fs_token, 16)

    def __eq__(self, other):
        return self._fs_token == other._fs_token

<<<<<<< HEAD
    def _mangle_docstrings(self):
        """Add AbstractFileSystem docstrings to subclass methods

        Disable by including ``add_docs=False`` to init kwargs.
        """
        for method in dir(self.__class__):
            if method.startswith("_"):
                continue
            if self.__class__ is not AbstractFileSystem:
                m = getattr(self.__class__, method)
                n = getattr(AbstractFileSystem, method, None).__doc__
                if not callable(m) or not n or n in (m.__doc__ or ""):
                    # ignore if a) not a method, b) no superclass doc
                    # c) already includes docstring
                    continue
                try:
                    if m.__doc__:
                        m.__doc__ += (
                            "\n Upstream docstring: \n"
                            + getattr(AbstractFileSystem, method).__doc__
                        )
                    else:
                        m.__doc__ = getattr(AbstractFileSystem, method).__doc__
                except AttributeError:
                    pass
=======
    @classmethod
    def clear_instance_cache(cls, remove_singleton=True):
        """Remove any instances stored in class attributes"""
        cls._cache.clear()
        if remove_singleton:
            cls._singleton = [None]
>>>>>>> 05ea226c

    @classmethod
    def _strip_protocol(cls, path):
        """ Turn path from fully-qualified to file-system-specific

        May require FS-specific handling, e.g., for relative paths or links.
        """
        path = stringify_path(path)
        protos = (cls.protocol,) if isinstance(cls.protocol, str) else cls.protocol
        for protocol in protos:
            path = path.rstrip("/")
            if path.startswith(protocol + "://"):
                path = path[len(protocol) + 3 :]
            elif path.startswith(protocol + ":"):
                path = path[len(protocol) + 1 :]
        # use of root_marker to make minimum required path, e.g., "/"
        return path or cls.root_marker

    @staticmethod
    def _get_kwargs_from_urls(paths):
        """If kwargs can be encoded in the paths, extract them here

        This should happen before instantiation of the class; incoming paths
        then should be amended to strip the options in methods.

        Examples may look like an sftp path "sftp://user@host:/my/path", where
        the user and host should become kwargs and later get stripped.
        """
        # by default, nothing happens
        return {}

    @classmethod
    def current(cls):
        """ Return the most recently created FileSystem

        If no instance has been created, then create one with defaults
        """
        if not len(cls._cache):
            return cls()
        else:
            return list(cls._cache.values())[-1]

    @property
    def transaction(self):
        """A context within which files are committed together upon exit

        Requires the file class to implement `.commit()` and `.discard()`
        for the normal and exception cases.
        """
        if self._transaction is None:
            self._transaction = Transaction(self)
        return self._transaction

    def start_transaction(self):
        """Begin write transaction for deferring files, non-context version"""
        self._intrans = True
        self._transaction = Transaction(self)
        return self.transaction

    def end_transaction(self):
        """Finish write transaction, non-context version"""
        self.transaction.complete()
        self._transaction = None

    def invalidate_cache(self, path=None):
        """
        Discard any cached directory information

        Parameters
        ----------
        path: string or None
            If None, clear all listings cached else listings at or under given
            path.
        """
        pass  # not necessary to implement, may have no cache

    def mkdir(self, path, create_parents=True, **kwargs):
        """
        Create directory entry at path

        For systems that don't have true directories, may create an for
        this instance only and not touch the real filesystem

        Parameters
        ----------
        path: str
            location
        create_parents: bool
            if True, this is equivalent to ``makedirs``
        kwargs:
            may be permissions, etc.
        """
        pass  # not necessary to implement, may not have directories

    def makedirs(self, path, exist_ok=False):
        """Recursively make directories

        Creates directory at path and any intervening required directories.
        Raises exception if, for instance, the path already exists but is a
        file.

        Parameters
        ----------
        path: str
            leaf directory name
        exist_ok: bool (False)
            If True, will error if the target already exists
        """
        pass  # not necessary to implement, may not have directories

    def rmdir(self, path):
        """Remove a directory, if empty"""
        pass  # not necessary to implement, may not have directories

    def ls(self, path, detail=True, **kwargs):
        """List objects at path.

        This should include subdirectories and files at that location. The
        difference between a file and a directory must be clear when details
        are requested.

        The specific keys, or perhaps a FileInfo class, or similar, is TBD,
        but must be consistent across implementations.
        Must include:
        - full path to the entry (without protocol)
        - size of the entry, in bytes. If the value cannot be determined, will
          be ``None``.
        - type of entry, "file", "directory" or other

        Additional information
        may be present, aproriate to the file-system, e.g., generation,
        checksum, etc.

        May use refresh=True|False to allow use of self._ls_from_cache to
        check for a saved listing and avoid calling the backend. This would be
        common where listing may be expensive.

        Parameters
        ----------
        path: str
        detail: bool
            if True, gives a list of dictionaries, where each is the same as
            the result of ``info(path)``. If False, gives a list of paths
            (str).
        kwargs: may have additional backend-specific options, such as version
            information

        Returns
        -------
        List of strings if detail is False, or list of directory information
        dicts if detail is True.
        """
        raise NotImplementedError

    def _ls_from_cache(self, path):
        """Check cache for listing

        Returns listing, if found (may me empty list for a directly that exists
        but contains nothing), None if not in cache.
        """
        parent = self._parent(path)
        if path in self.dircache:
            return self.dircache[path]
        elif parent in self.dircache:
            files = [f for f in self.dircache[parent] if f["name"] == path]
            if len(files) == 0:
                # parent dir was listed but did not contain this file
                raise FileNotFoundError(path)
            return files

    def walk(self, path, maxdepth=None, **kwargs):
        """ Return all files belows path

        List all files, recursing into subdirectories; output is iterator-style,
        like ``os.walk()``. For a simple list of files, ``find()`` is available.

        Note that the "files" outputted will include anything that is not
        a directory, such as links.

        Parameters
        ----------
        path: str
            Root to recurse into
        maxdepth: int
            Maximum recursion depth. None means limitless, but not recommended
            on link-based file-systems.
        kwargs: passed to ``ls``
        """
        path = self._strip_protocol(path)
        full_dirs = []
        dirs = []
        files = []

        try:
            listing = self.ls(path, detail=True, **kwargs)
        except (FileNotFoundError, IOError):
            return [], [], []

        for info in listing:
            # each info name must be at least [path]/part , but here
            # we check also for names like [path]/part/
            name = info["name"].rstrip("/")
            if info["type"] == "directory" and name != path:
                # do not include "self" path
                full_dirs.append(name)
                dirs.append(name.rsplit("/", 1)[-1])
            elif name == path:
                # file-like with same name as give path
                files.append("")
            else:
                files.append(name.rsplit("/", 1)[-1])
        yield path, dirs, files

        for d in full_dirs:
            if maxdepth is None or maxdepth > 1:
                for res in self.walk(
                    d,
                    maxdepth=(maxdepth - 1) if maxdepth is not None else None,
                    **kwargs
                ):
                    yield res

    def find(self, path, maxdepth=None, withdirs=False, **kwargs):
        """List all files below path.

        Like posix ``find`` command without conditions

        Parameters
        ----------
        path : str
        maxdepth: int or None
            If not None, the maximum number of levels to descend
        withdirs: bool
            Whether to include directory paths in the output. This is True
            when used by glob, but users usually only want files.
        kwargs are passed to ``ls``.
        """
        # TODO: allow equivalent of -name parameter
        out = set()
        for path, dirs, files in self.walk(path, maxdepth, **kwargs):
            if withdirs:
                files += dirs
            for name in files:
                if name and name not in out:
                    out.add("/".join([path.rstrip("/"), name]) if path else name)
        if self.isfile(path) and path not in out:
            # walk works on directories, but find should also return [path]
            # when path happens to be a file
            out.add(path)
        return sorted(out)

    def du(self, path, total=True, maxdepth=None, **kwargs):
        """Space used by files within a path

        Parameters
        ----------
        path: str
        total: bool
            whether to sum all the file sizes
        maxdepth: int or None
            maximum number of directory levels to descend, None for unlimited.
        kwargs: passed to ``ls``

        Returns
        -------
        Dict of {fn: size} if total=False, or int otherwise, where numbers
        refer to bytes used.
        """
        sizes = {}
        for f in self.find(path, maxdepth=maxdepth, **kwargs):
            info = self.info(f)
            sizes[info["name"]] = info["size"]
        if total:
            return sum(sizes.values())
        else:
            return sizes

    def glob(self, path, **kwargs):
        """
        Find files by glob-matching.

        If the path ends with '/' and does not contain "*", it is essentially
        the same as ``ls(path)``, returning only files.

        We support ``"**"``,
        ``"?"`` and ``"[..]"``.

        kwargs are passed to ``ls``.
        """
        import re
        from glob import has_magic

        ends = path.endswith("/")
        path = self._strip_protocol(path)
        indstar = path.find("*") if path.find("*") >= 0 else len(path)
        indques = path.find("?") if path.find("?") >= 0 else len(path)
        indbrace = path.find("[") if path.find("[") >= 0 else len(path)

        ind = min(indstar, indques, indbrace)

        if not has_magic(path):
            root = path
            depth = 1
            if ends:
                path += "/*"
            elif self.exists(path):
                return [path]
            else:
                return []  # glob of non-existent returns empty
        elif "/" in path[:ind]:
            ind2 = path[:ind].rindex("/")
            root = path[: ind2 + 1]
            depth = 20 if "**" in path else path[ind2 + 1 :].count("/") + 1
        else:
            root = ""
            depth = 20 if "**" in path else 1
        allpaths = self.find(root, maxdepth=depth, withdirs=True, **kwargs)
        pattern = (
            "^"
            + (
                path.replace("\\", r"\\")
                .replace(".", r"\.")
                .replace("+", r"\+")
                .replace("//", "/")
                .replace("(", r"\(")
                .replace(")", r"\)")
                .replace("|", r"\|")
                .rstrip("/")
                .replace("?", ".")
            )
            + "$"
        )
        pattern = re.sub("[*]{2}", "=PLACEHOLDER=", pattern)
        pattern = re.sub("[*]", "[^/]*", pattern)
        pattern = re.compile(pattern.replace("=PLACEHOLDER=", ".*"))
        out = {p for p in allpaths if pattern.match(p.replace("//", "/").rstrip("/"))}
        return list(sorted(out))

    def exists(self, path):
        """Is there a file at the given path"""
        try:
            self.info(path)
            return True
        except:  # any exception allowed bar FileNotFoundError?
            return False

    def info(self, path, **kwargs):
        """Give details of entry at path

        Returns a single dictionary, with exactly the same information as ``ls``
        would with ``detail=True``.

        The default implementation should calls ls and could be overridden by a
        shortcut. kwargs are passed on to ```ls()``.

        Some file systems might not be able to measure the file's size, in
        which case, the returned dict will include ``'size': None``.

        Returns
        -------
        dict with keys: name (full path in the FS), size (in bytes), type (file,
        directory, or something else) and other FS-specific keys.
        """
        path = self._strip_protocol(path)
        out = self.ls(self._parent(path), detail=True, **kwargs)
        out = [o for o in out if o["name"].rstrip("/") == path]
        if out:
            return out[0]
        out = self.ls(path, detail=True, **kwargs)
        path = path.rstrip("/")
        out1 = [o for o in out if o["name"].rstrip("/") == path]
        if len(out1) == 1:
            if "size" not in out1[0]:
                out1[0]["size"] = None
            return out1[0]
        elif len(out1) > 1 or out:
            return {"name": path, "size": 0, "type": "directory"}
        else:
            raise FileNotFoundError(path)

    def checksum(self, path):
        """Unique value for current version of file

        If the checksum is the same from one moment to another, the contents
        are guaranteed to be the same. If the checksum changes, the contents
        *might* have changed.

        This should normally be overridden; default will probably capture
        creation/modification timestamp (which would be good) or maybe
        access timestamp (which would be bad)
        """
        return int(tokenize(self.info(path)), 16)

    def size(self, path):
        """Size in bytes of file"""
        return self.info(path).get("size", None)

    def isdir(self, path):
        """Is this entry directory-like?"""
        try:
            return self.info(path)["type"] == "directory"
        except FileNotFoundError:
            return False

    def isfile(self, path):
        """Is this entry file-like?"""
        try:
            return self.info(path)["type"] == "file"
        except:
            return False

    def cat(self, path):
        """ Get the content of a file """
        return self.open(path, "rb").read()

    def get(self, rpath, lpath, recursive=False, **kwargs):
        """Copy file to local.

        Possible extension: maybe should be able to copy to any file-system
        (streaming through local).
        """
        rpath = self._strip_protocol(rpath)
        if recursive:
            rpaths = self.find(rpath)
            lpaths = [
                os.path.join(lpath, path[len(rpath) :].lstrip("/")) for path in rpaths
            ]
            for lpath in lpaths:
                dirname = os.path.dirname(lpath)
                if not os.path.isdir(dirname):
                    os.makedirs(dirname)
        else:
            rpaths = [rpath]
            lpaths = [lpath]
        for lpath, rpath in zip(lpaths, rpaths):
            with self.open(rpath, "rb", **kwargs) as f1:
                with open(lpath, "wb") as f2:
                    data = True
                    while data:
                        data = f1.read(self.blocksize)
                        f2.write(data)

    def put(self, lpath, rpath, recursive=False, **kwargs):
        """ Upload file from local """
        if recursive:
            lpaths = []
            for dirname, subdirlist, filelist in os.walk(lpath):
                lpaths += [os.path.join(dirname, filename) for filename in filelist]
            rootdir = os.path.basename(lpath.rstrip("/"))
            if self.exists(rpath):
                # copy lpath inside rpath directory
                rpath2 = os.path.join(rpath, rootdir)
            else:
                # copy lpath as rpath directory
                rpath2 = rpath
            rpaths = [
                os.path.join(rpath2, path[len(lpath) :].lstrip("/")) for path in lpaths
            ]
        else:
            lpaths = [lpath]
            rpaths = [rpath]
        for lpath, rpath in zip(lpaths, rpaths):
            with open(lpath, "rb") as f1:
                with self.open(rpath, "wb", **kwargs) as f2:
                    data = True
                    while data:
                        data = f1.read(self.blocksize)
                        f2.write(data)

    def head(self, path, size=1024):
        """ Get the first ``size`` bytes from file """
        with self.open(path, "rb") as f:
            return f.read(size)

    def tail(self, path, size=1024):
        """ Get the last ``size`` bytes from file """
        with self.open(path, "rb") as f:
            f.seek(max(-size, -f.size), 2)
            return f.read()

    def copy(self, path1, path2, **kwargs):
        """ Copy within two locations in the filesystem"""
        raise NotImplementedError

    def mv(self, path1, path2, **kwargs):
        """ Move file from one location to another """
        self.copy(path1, path2, **kwargs)
        self.rm(path1, recursive=False)

    def _rm(self, path):
        """Delete a file"""
        raise NotImplementedError

    def rm(self, path, recursive=False, maxdepth=None):
        """Delete files.

        Parameters
        ----------
        path: str or list of str
            File(s) to delete.
        recursive: bool
            If file(s) are directories, recursively delete contents and then
            also remove the directory
        maxdepth: int or None
            Depth to pass to walk for finding files to delete, if recursive.
            If None, there will be no limit and infinite recursion may be
            possible.
        """
        # prefer some bulk method, if possible
        if not isinstance(path, list):
            path = [path]
        for p in path:
            if recursive:
                out = self.walk(p, maxdepth=maxdepth)
                for pa, _, files in reversed(list(out)):
                    for name in files:
                        fn = "/".join([pa, name]) if pa else name
                        self.rm(fn)
                    self.rmdir(pa)
            else:
                self._rm(p)

    @classmethod
    def _parent(cls, path):
        path = cls._strip_protocol(path.rstrip("/"))
        if "/" in path:
            return cls.root_marker + path.rsplit("/", 1)[0]
        else:
            return cls.root_marker

    def _open(self, path, mode="rb", block_size=None, autocommit=True, **kwargs):
        """Return raw bytes-mode file-like from the file-system"""
        return AbstractBufferedFile(self, path, mode, block_size, autocommit)

    def open(self, path, mode="rb", block_size=None, **kwargs):
        """
        Return a file-like object from the filesystem

        The resultant instance must function correctly in a context ``with``
        block.

        Parameters
        ----------
        path: str
            Target file
        mode: str like 'rb', 'w'
            See builtin ``open()``
        block_size: int
            Some indication of buffering - this is a value in bytes
        encoding, errors, newline: passed on to TextIOWrapper for text mode
        """
        import io

        path = self._strip_protocol(path)
        if "b" not in mode:
            mode = mode.replace("t", "") + "b"

            text_kwargs = {
                k: kwargs.pop(k)
                for k in ["encoding", "errors", "newline"]
                if k in kwargs
            }
            return io.TextIOWrapper(
                self.open(path, mode, block_size, **kwargs), **text_kwargs
            )
        else:
            ac = kwargs.pop("autocommit", not self._intrans)
            f = self._open(
                path, mode=mode, block_size=block_size, autocommit=ac, **kwargs
            )
            if not ac:
                self.transaction.files.append(f)
            return f

    def touch(self, path, truncate=True, **kwargs):
        """ Create empty file, or update timestamp

        Parameters
        ----------
        path: str
            file location
        truncate: bool
            If True, always set file size to 0; if False, update timestamp and
            leave file unchanged, if backend allows this
        """
        if truncate or not self.exists(path):
            with self.open(path, "wb", **kwargs):
                pass
        else:
            raise NotImplementedError  # update timestamp, if possible

    def ukey(self, path):
        """Hash of file properties, to tell if it has changed"""
        return md5(str(self.info(path)).encode()).hexdigest()

    def read_block(self, fn, offset, length, delimiter=None):
        """ Read a block of bytes from

        Starting at ``offset`` of the file, read ``length`` bytes.  If
        ``delimiter`` is set then we ensure that the read starts and stops at
        delimiter boundaries that follow the locations ``offset`` and ``offset
        + length``.  If ``offset`` is zero then we start at zero.  The
        bytestring returned WILL include the end delimiter string.

        If offset+length is beyond the eof, reads to eof.

        Parameters
        ----------
        fn: string
            Path to filename
        offset: int
            Byte offset to start read
        length: int
            Number of bytes to read
        delimiter: bytes (optional)
            Ensure reading starts and stops at delimiter bytestring

        Examples
        --------
        >>> fs.read_block('data/file.csv', 0, 13)  # doctest: +SKIP
        b'Alice, 100\\nBo'
        >>> fs.read_block('data/file.csv', 0, 13, delimiter=b'\\n')  # doctest: +SKIP
        b'Alice, 100\\nBob, 200\\n'

        Use ``length=None`` to read to the end of the file.
        >>> fs.read_block('data/file.csv', 0, None, delimiter=b'\\n')  # doctest: +SKIP
        b'Alice, 100\\nBob, 200\\nCharlie, 300'

        See Also
        --------
        utils.read_block
        """
        with self.open(fn, "rb") as f:
            size = f.size
            if length is None:
                length = size
            if size is not None and offset + length > size:
                length = size - offset
            return read_block(f, offset, length, delimiter)

    def __reduce__(self):
        return make_instance, (type(self), self.storage_args, self.storage_options)

    def _get_pyarrow_filesystem(self):
        """
        Make a version of the FS instance which will be acceptable to pyarrow
        """
        # all instances already also derive from pyarrow
        return self

    def get_mapper(self, root, check=False, create=False):
        """Create key/value store based on this file-system

        Makes a MutibleMapping interface to the FS at the given root path.
        See ``fsspec.mapping.FSMap`` for further details.
        """
        from .mapping import FSMap

        return FSMap(root, self, check, create)

    @classmethod
    def clear_instance_cache(cls):
        """
        Clear the cache of filesystem instances.

        Notes
        -----
        Unless overridden by setting the ``cachable`` class attribute to False,
        the filesystem class stores a reference to newly created instances. This
        prevents Python's normal rules around garbage collection from working,
        since the instances refcount will not drop to zero until ``clear_instance_cache``
        is called.
        """
        cls._cache.clear()

    # ------------------------------------------------------------------------
    # Aliases

    def makedir(self, path, create_parents=True, **kwargs):
        """Alias of :ref:`FilesystemSpec.mkdir`."""
        return self.mkdir(path, create_parents=create_parents, **kwargs)

    def mkdirs(self, path, exist_ok=False):
        """Alias of :ref:`FilesystemSpec.makedirs`."""
        return self.makedirs(path, exist_ok=exist_ok)

    def listdir(self, path, detail=True, **kwargs):
        """Alias of :ref:`FilesystemSpec.ls`."""
        return self.ls(path, detail=detail, **kwargs)

    def cp(self, path1, path2, **kwargs):
        """Alias of :ref:`FilesystemSpec.copy`."""
        return self.copy(path1, path2, **kwargs)

    def move(self, path1, path2, **kwargs):
        """Alias of :ref:`FilesystemSpec.mv`."""
        return self.mv(path1, path2, **kwargs)

    def stat(self, path, **kwargs):
        """Alias of :ref:`FilesystemSpec.info`."""
        return self.info(path, **kwargs)

    def disk_usage(self, path, total=True, maxdepth=None, **kwargs):
        """Alias of :ref:`FilesystemSpec.du`."""
        return self.du(path, total=total, maxdepth=maxdepth, **kwargs)

    def rename(self, path1, path2, **kwargs):
        """Alias of :ref:`FilesystemSpec.mv`."""
        return self.mv(path1, path2, **kwargs)

    def delete(self, path, recursive=False, maxdepth=None):
        """Alias of :ref:`FilesystemSpec.rm`."""
        return self.rm(path, recursive=recursive, maxdepth=maxdepth)

    def upload(self, lpath, rpath, recursive=False, **kwargs):
        """Alias of :ref:`FilesystemSpec.put`."""
        return self.put(lpath, rpath, recursive=recursive, **kwargs)

    def download(self, rpath, lpath, recursive=False, **kwargs):
        """Alias of :ref:`FilesystemSpec.get`."""
        return self.get(rpath, lpath, recursive=recursive, **kwargs)


class AbstractBufferedFile(io.IOBase):
    """Convenient class to derive from to provide buffering

    In the case that the backend does not provide a pythonic file-like object
    already, this class contains much of the logic to build one. The only
    methods that need to be overridden are ``_upload_chunk``,
    ``_initate_upload`` and ``_fetch_range``.
    """

    DEFAULT_BLOCK_SIZE = 5 * 2 ** 20

    def __init__(
        self,
        fs,
        path,
        mode="rb",
        block_size="default",
        autocommit=True,
        cache_type="bytes",
        **kwargs
    ):
        """
        Template for files with buffered reading and writing

        Parameters
        ----------
        fs: instance of FileSystem
        path: str
            location in file-system
        mode: str
            Normal file modes. Currently only 'wb', 'ab' or 'rb'. Some file
            systems may be read-only, and some may not support append.
        block_size: int
            Buffer size for reading or writing, 'default' for class default
        autocommit: bool
            Whether to write to final destination; may only impact what
            happens when file is being closed.
        cache_type: str
            Caching policy in read mode, one of 'none', 'bytes', 'mmap', see
            the definitions in ``core``.
        kwargs:
            Gets stored as self.kwargs
        """
        from .core import caches

        self.path = path
        self.fs = fs
        self.mode = mode
        self.blocksize = (
            self.DEFAULT_BLOCK_SIZE if block_size in ["default", None] else block_size
        )
        self.loc = 0
        self.autocommit = autocommit
        self.end = None
        self.start = None
        self.closed = False
        self.trim = kwargs.pop("trim", True)
        self.kwargs = kwargs
        if mode not in {"ab", "rb", "wb"}:
            raise NotImplementedError("File mode not supported")
        if mode == "rb":
            if not hasattr(self, "details"):
                self.details = fs.info(path)
            self.size = self.details["size"]
            self.cache = caches[cache_type](
                self.blocksize, self._fetch_range, self.size, trim=self.trim
            )
        else:
            self.buffer = io.BytesIO()
            self.offset = None
            self.forced = False
            self.location = None

    @property
    def closed(self):
        # get around this attr being read-only in IOBase
        return self._closed

    @closed.setter
    def closed(self, c):
        self._closed = c

    def __hash__(self):
        if "w" in self.mode:
            return id(self)
        else:
            return int(tokenize(self.details), 16)

    def __eq__(self, other):
        """Files are equal if they have the same checksum, only in read mode"""
        return self.mode == "rb" and other.mode == "rb" and hash(self) == hash(other)

    def commit(self):
        """Move from temp to final destination"""

    def discard(self):
        """Throw away temporary file"""

    def info(self):
        """ File information about this path """
        if "r" in self.mode:
            return self.details
        else:
            raise ValueError("Info not available while writing")

    def tell(self):
        """ Current file location """
        return self.loc

    def seek(self, loc, whence=0):
        """ Set current file location

        Parameters
        ----------
        loc: int
            byte location
        whence: {0, 1, 2}
            from start of file, current location or end of file, resp.
        """
        loc = int(loc)
        if not self.mode == "rb":
            raise ValueError("Seek only available in read mode")
        if whence == 0:
            nloc = loc
        elif whence == 1:
            nloc = self.loc + loc
        elif whence == 2:
            nloc = self.size + loc
        else:
            raise ValueError("invalid whence (%s, should be 0, 1 or 2)" % whence)
        if nloc < 0:
            raise ValueError("Seek before start of file")
        self.loc = nloc
        return self.loc

    def write(self, data):
        """
        Write data to buffer.

        Buffer only sent on flush() or if buffer is greater than
        or equal to blocksize.

        Parameters
        ----------
        data: bytes
            Set of bytes to be written.
        """
        if self.mode not in {"wb", "ab"}:
            raise ValueError("File not in write mode")
        if self.closed:
            raise ValueError("I/O operation on closed file.")
        if self.forced:
            raise ValueError("This file has been force-flushed, can only close")
        out = self.buffer.write(data)
        self.loc += out
        if self.buffer.tell() >= self.blocksize:
            self.flush()
        return out

    def flush(self, force=False):
        """
        Write buffered data to backend store.

        Writes the current buffer, if it is larger than the block-size, or if
        the file is being closed.

        Parameters
        ----------
        force: bool
            When closing, write the last block even if it is smaller than
            blocks are allowed to be. Disallows further writing to this file.
        """

        if self.closed:
            raise ValueError("Flush on closed file")
        if force and self.forced:
            raise ValueError("Force flush cannot be called more than once")
        if force:
            self.forced = True

        if self.mode not in {"wb", "ab"}:
            # no-op to flush on read-mode
            return

        if not force and self.buffer.tell() < self.blocksize:
            # Defer write on small block
            return

        if self.offset is None:
            # Initialize a multipart upload
            self.offset = 0
            self._initiate_upload()

        if self._upload_chunk(final=force) is not False:
            self.offset += self.buffer.seek(0, 2)
            self.buffer = io.BytesIO()

    def _upload_chunk(self, final=False):
        """ Write one part of a multi-block file upload

        Parameters
        ==========
        final: bool
            This is the last block, so should complete file, if
            self.autocommit is True.
        """
        # may not yet have been initialized, may neet to call _initialize_upload

    def _initiate_upload(self):
        """ Create remote file/upload """
        pass

    def _fetch_range(self, start, end):
        """Get the specified set of bytes from remote"""
        raise NotImplementedError

    def read(self, length=-1):
        """
        Return data from cache, or fetch pieces as necessary

        Parameters
        ----------
        length: int (-1)
            Number of bytes to read; if <0, all remaining bytes.
        """
        length = -1 if length is None else int(length)
        if self.mode != "rb":
            raise ValueError("File not in read mode")
        if length < 0:
            length = self.size - self.loc
        if self.closed:
            raise ValueError("I/O operation on closed file.")
        logger.debug("%s read: %i - %i" % (self, self.loc, self.loc + length))
        if length == 0:
            # don't even bother calling fetch
            return b""
        out = self.cache._fetch(self.loc, self.loc + length)
        self.loc += len(out)
        return out

    def readinto(self, b):
        """mirrors builtin file's readinto method

        https://docs.python.org/3/library/io.html#io.RawIOBase.readinto
        """
        data = self.read(len(b))
        b[: len(data)] = data
        return len(data)

    def readuntil(self, char=b"\n", blocks=None):
        """Return data between current position and first occurrence of char

        char is included in the output, except if the end of the tile is
        encountered first.

        Parameters
        ----------
        char: bytes
            Thing to find
        blocks: None or int
            How much to read in each go. Defaults to file blocksize - which may
            mean a new read on every call.
        """
        out = []
        while True:
            start = self.tell()
            part = self.read(blocks or self.blocksize)
            if len(part) == 0:
                break
            found = part.find(char)
            if found > -1:
                out.append(part[: found + len(char)])
                self.seek(start + found + len(char))
                break
            out.append(part)
        return b"".join(out)

    def readline(self):
        """Read until first occurrence of newline character

        Note that, because of character encoding, this is not necessarily a
        true line ending.
        """
        return self.readuntil(b"\n")

    def __next__(self):
        out = self.readline()
        if out:
            return out
        raise StopIteration

    def __iter__(self):
        return self

    def readlines(self):
        """Return all data, split by the newline character"""
        data = self.read()
        lines = data.split(b"\n")
        out = [l + b"\n" for l in lines[:-1]]
        if data.endswith(b"\n"):
            return out
        else:
            return out + [lines[-1]]
        # return list(self)  ???

    def readinto1(self, b):
        return self.readinto(b)

    def close(self):
        """ Close file

        Finalizes writes, discards cache
        """
        if self.closed:
            return
        if self.mode == "rb":
            self.cache = None
        else:
            if not self.forced:
                self.flush(force=True)

            if self.fs is not None:
                self.fs.invalidate_cache(self.path)
                self.fs.invalidate_cache(self.fs._parent(self.path))

        self.closed = True

    def readable(self):
        """Whether opened for reading"""
        return self.mode == "rb" and not self.closed

    def seekable(self):
        """Whether is seekable (only in read mode)"""
        return self.readable()

    def writable(self):
        """Whether opened for writing"""
        return self.mode in {"wb", "ab"} and not self.closed

    def __del__(self):
        self.close()

    def __str__(self):
        return "<File-like object %s, %s>" % (type(self.fs).__name__, self.path)

    __repr__ = __str__

    def __enter__(self):
        return self

    def __exit__(self, *args):
        self.close()<|MERGE_RESOLUTION|>--- conflicted
+++ resolved
@@ -109,11 +109,12 @@
         self._transaction = None
         self.dircache = {}
 
-<<<<<<< HEAD
         self.storage_args = args
         self.storage_options = storage_options
 
-        if storage_options.pop("add_docs", True):
+        if storage_options.pop("add_docs", None):
+            warnings.warn("add_docs is no longer supported.", FutureWarning)
+
             self._mangle_docstrings()
         if storage_options.pop("add_aliases", None):
             warnings.warn("add_aliases has been removed.", FutureWarning)
@@ -122,18 +123,6 @@
     @property
     def _fs_token(self):
         return self._fs_token_
-=======
-        if storage_options.pop("add_docs", None):
-            import warnings
-
-            warnings.warn("add_docs is no longer supported.", FutureWarning)
-
-        if storage_options.pop("add_aliases", True):
-            for new, old in aliases:
-                if not hasattr(self, new):
-                    # don't apply alias if attribute exists already
-                    setattr(self, new, getattr(self, old))
->>>>>>> 05ea226c
 
     def __dask_tokenize__(self):
         return self._fs_token
@@ -143,41 +132,6 @@
 
     def __eq__(self, other):
         return self._fs_token == other._fs_token
-
-<<<<<<< HEAD
-    def _mangle_docstrings(self):
-        """Add AbstractFileSystem docstrings to subclass methods
-
-        Disable by including ``add_docs=False`` to init kwargs.
-        """
-        for method in dir(self.__class__):
-            if method.startswith("_"):
-                continue
-            if self.__class__ is not AbstractFileSystem:
-                m = getattr(self.__class__, method)
-                n = getattr(AbstractFileSystem, method, None).__doc__
-                if not callable(m) or not n or n in (m.__doc__ or ""):
-                    # ignore if a) not a method, b) no superclass doc
-                    # c) already includes docstring
-                    continue
-                try:
-                    if m.__doc__:
-                        m.__doc__ += (
-                            "\n Upstream docstring: \n"
-                            + getattr(AbstractFileSystem, method).__doc__
-                        )
-                    else:
-                        m.__doc__ = getattr(AbstractFileSystem, method).__doc__
-                except AttributeError:
-                    pass
-=======
-    @classmethod
-    def clear_instance_cache(cls, remove_singleton=True):
-        """Remove any instances stored in class attributes"""
-        cls._cache.clear()
-        if remove_singleton:
-            cls._singleton = [None]
->>>>>>> 05ea226c
 
     @classmethod
     def _strip_protocol(cls, path):

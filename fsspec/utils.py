import logging
import math
import os
import pathlib
import re
import sys
from functools import partial
from hashlib import md5
from urllib.parse import urlsplit

DEFAULT_BLOCK_SIZE = 5 * 2 ** 20
PY36 = sys.version_info < (3, 7)


def infer_storage_options(urlpath, inherit_storage_options=None):
    """Infer storage options from URL path and merge it with existing storage
    options.

    Parameters
    ----------
    urlpath: str or unicode
        Either local absolute file path or URL (hdfs://namenode:8020/file.csv)
    inherit_storage_options: dict (optional)
        Its contents will get merged with the inferred information from the
        given path

    Returns
    -------
    Storage options dict.

    Examples
    --------
    >>> infer_storage_options('/mnt/datasets/test.csv')  # doctest: +SKIP
    {"protocol": "file", "path", "/mnt/datasets/test.csv"}
    >>> infer_storage_options(
    ...     'hdfs://username:pwd@node:123/mnt/datasets/test.csv?q=1',
    ...     inherit_storage_options={'extra': 'value'},
    ... )  # doctest: +SKIP
    {"protocol": "hdfs", "username": "username", "password": "pwd",
    "host": "node", "port": 123, "path": "/mnt/datasets/test.csv",
    "url_query": "q=1", "extra": "value"}
    """
    # Handle Windows paths including disk name in this special case
    if (
        re.match(r"^[a-zA-Z]:[\\/]", urlpath)
        or re.match(r"^[a-zA-Z0-9]+://", urlpath) is None
    ):
        return {"protocol": "file", "path": urlpath}

    parsed_path = urlsplit(urlpath)
    protocol = parsed_path.scheme or "file"
    if parsed_path.fragment:
        path = "#".join([parsed_path.path, parsed_path.fragment])
    else:
        path = parsed_path.path
    if protocol == "file":
        # Special case parsing file protocol URL on Windows according to:
        # https://msdn.microsoft.com/en-us/library/jj710207.aspx
        windows_path = re.match(r"^/([a-zA-Z])[:|]([\\/].*)$", path)
        if windows_path:
            path = "%s:%s" % windows_path.groups()

    if protocol in ["http", "https"]:
        # for HTTP, we don't want to parse, as requests will anyway
        return {"protocol": protocol, "path": urlpath}

    options = {"protocol": protocol, "path": path}

    if parsed_path.netloc:
        # Parse `hostname` from netloc manually because `parsed_path.hostname`
        # lowercases the hostname which is not always desirable (e.g. in S3):
        # https://github.com/dask/dask/issues/1417
        options["host"] = parsed_path.netloc.rsplit("@", 1)[-1].rsplit(":", 1)[0]

        if protocol in ("s3", "s3a", "gcs", "gs"):
            options["path"] = options["host"] + options["path"]
        else:
            options["host"] = options["host"]
        if parsed_path.port:
            options["port"] = parsed_path.port
        if parsed_path.username:
            options["username"] = parsed_path.username
        if parsed_path.password:
            options["password"] = parsed_path.password

    if parsed_path.query:
        options["url_query"] = parsed_path.query
    if parsed_path.fragment:
        options["url_fragment"] = parsed_path.fragment

    if inherit_storage_options:
        update_storage_options(options, inherit_storage_options)

    return options


def update_storage_options(options, inherited=None):
    if not inherited:
        inherited = {}
    collisions = set(options) & set(inherited)
    if collisions:
        for collision in collisions:
            if options.get(collision) != inherited.get(collision):
                raise KeyError(
                    "Collision between inferred and specified storage "
                    "option:\n%s" % collision
                )
    options.update(inherited)


# Compression extensions registered via fsspec.compression.register_compression
compressions = {}


def infer_compression(filename):
    """Infer compression, if available, from filename.

    Infer a named compression type, if registered and available, from filename
    extension. This includes builtin (gz, bz2, zip) compressions, as well as
    optional compressions. See fsspec.compression.register_compression.
    """
    extension = os.path.splitext(filename)[-1].strip(".").lower()
    if extension in compressions:
        return compressions[extension]


def build_name_function(max_int):
    """Returns a function that receives a single integer
    and returns it as a string padded by enough zero characters
    to align with maximum possible integer

    >>> name_f = build_name_function(57)

    >>> name_f(7)
    '07'
    >>> name_f(31)
    '31'
    >>> build_name_function(1000)(42)
    '0042'
    >>> build_name_function(999)(42)
    '042'
    >>> build_name_function(0)(0)
    '0'
    """
    # handle corner cases max_int is 0 or exact power of 10
    max_int += 1e-8

    pad_length = int(math.ceil(math.log10(max_int)))

    def name_function(i):
        return str(i).zfill(pad_length)

    return name_function


def seek_delimiter(file, delimiter, blocksize):
    r"""Seek current file to file start, file end, or byte after delimiter seq.

    Seeks file to next chunk delimiter, where chunks are defined on file start,
    a delimiting sequence, and file end. Use file.tell() to see location afterwards.
    Note that file start is a valid split, so must be at offset > 0 to seek for
    delimiter.

    Parameters
    ----------
    file: a file
    delimiter: bytes
        a delimiter like ``b'\n'`` or message sentinel, matching file .read() type
    blocksize: int
        Number of bytes to read from the file at once.


    Returns
    -------
    Returns True if a delimiter was found, False if at file start or end.

    """

    if file.tell() == 0:
        # beginning-of-file, return without seek
        return False

    # Interface is for binary IO, with delimiter as bytes, but initialize last
    # with result of file.read to preserve compatibility with text IO.
    last = None
    while True:
        current = file.read(blocksize)
        if not current:
            # end-of-file without delimiter
            return False
        full = last + current if last else current
        try:
            if delimiter in full:
                i = full.index(delimiter)
                file.seek(file.tell() - (len(full) - i) + len(delimiter))
                return True
            elif len(current) < blocksize:
                # end-of-file without delimiter
                return False
        except (OSError, ValueError):
            pass
        last = full[-len(delimiter) :]


def read_block(f, offset, length, delimiter=None, split_before=False):
    """Read a block of bytes from a file

    Parameters
    ----------
    f: File
        Open file
    offset: int
        Byte offset to start read
    length: int
        Number of bytes to read, read through end of file if None
    delimiter: bytes (optional)
        Ensure reading starts and stops at delimiter bytestring
    split_before: bool (optional)
        Start/stop read *before* delimiter bytestring.


    If using the ``delimiter=`` keyword argument we ensure that the read
    starts and stops at delimiter boundaries that follow the locations
    ``offset`` and ``offset + length``.  If ``offset`` is zero then we
    start at zero, regardless of delimiter.  The bytestring returned WILL
    include the terminating delimiter string.

    Examples
    --------

    >>> from io import BytesIO  # doctest: +SKIP
    >>> f = BytesIO(b'Alice, 100\\nBob, 200\\nCharlie, 300')  # doctest: +SKIP
    >>> read_block(f, 0, 13)  # doctest: +SKIP
    b'Alice, 100\\nBo'

    >>> read_block(f, 0, 13, delimiter=b'\\n')  # doctest: +SKIP
    b'Alice, 100\\nBob, 200\\n'

    >>> read_block(f, 10, 10, delimiter=b'\\n')  # doctest: +SKIP
    b'Bob, 200\\nCharlie, 300'
    """
    if delimiter:
        f.seek(offset)
        found_start_delim = seek_delimiter(f, delimiter, 2 ** 16)
        if length is None:
            return f.read()
        start = f.tell()
        length -= start - offset

        f.seek(start + length)
        found_end_delim = seek_delimiter(f, delimiter, 2 ** 16)
        end = f.tell()

        # Adjust split location to before delimiter iff seek found the
        # delimiter sequence, not start or end of file.
        if found_start_delim and split_before:
            start -= len(delimiter)

        if found_end_delim and split_before:
            end -= len(delimiter)

        offset = start
        length = end - start

    f.seek(offset)
    b = f.read(length)
    return b


def tokenize(*args, **kwargs):
    """Deterministic token

    (modified from dask.base)

    >>> tokenize([1, 2, '3'])
    '9d71491b50023b06fc76928e6eddb952'

    >>> tokenize('Hello') == tokenize('Hello')
    True
    """
    if kwargs:
        args += (kwargs,)
    return md5(str(args).encode()).hexdigest()


def stringify_path(filepath):
    """Attempt to convert a path-like object to a string.

    Parameters
    ----------
    filepath: object to be converted

    Returns
    -------
    filepath_str: maybe a string version of the object

    Notes
    -----
    Objects supporting the fspath protocol (Python 3.6+) are coerced
    according to its __fspath__ method.

    For backwards compatibility with older Python version, pathlib.Path
    objects are specially coerced.

    Any other object is passed through unchanged, which includes bytes,
    strings, buffers, or anything else that's not even path-like.
    """
    if isinstance(filepath, str):
        return filepath
    elif hasattr(filepath, "__fspath__"):
        return filepath.__fspath__()
    elif isinstance(filepath, pathlib.Path):
        return str(filepath)
    elif hasattr(filepath, "path"):
        return filepath.path
    else:
        return filepath


def make_instance(cls, args, kwargs):
    inst = cls(*args, **kwargs)
    inst._determine_worker()
    return inst


def common_prefix(paths):
    """For a list of paths, find the shortest prefix common to all"""
    parts = [p.split("/") for p in paths]
    lmax = min(len(p) for p in parts)
    end = 0
    for i in range(lmax):
        end = all(p[i] == parts[0][i] for p in parts)
        if not end:
            break
    i += end
    return "/".join(parts[0][:i])


def other_paths(paths, path2, is_dir=None, exists=False):
    """In bulk file operations, construct a new file tree from a list of files

    Parameters
    ----------
    paths: list of str
        The input file tree
    path2: str or list of str
        Root to construct the new list in. If this is already a list of str, we just
        assert it has the right number of elements.
    is_dir: bool (optional)
        For the special case where the input in one element, whether to regard the value
        as the target path, or as a directory to put a file path within. If None, a
        directory is inferred if the path ends in '/'
    exists: bool (optional)
        For a str destination, it is already exists (and is a dir), files should
        end up inside.

    Returns
    -------
    list of str
    """
    if isinstance(path2, str):
        is_dir = is_dir or path2.endswith("/")
        path2 = path2.rstrip("/")
        if len(paths) > 1:
            cp = common_prefix(paths)
            if exists:
                cp = cp.rsplit("/", 1)[0]
            path2 = [p.replace(cp, path2, 1) for p in paths]
        else:
            if is_dir:
                path2 = [path2.rstrip("/") + "/" + paths[0].rsplit("/")[-1]]
            else:
                path2 = [path2]
    else:
        assert len(paths) == len(path2)
    return path2


def is_exception(obj):
    return isinstance(obj, BaseException)


def get_protocol(url):
    parts = re.split(r"(\:\:|\://)", url, 1)
    if len(parts) > 1:
        return parts[0]
    return "file"


def can_be_local(path):
    """Can the given URL be used wih open_local?"""
    from fsspec import get_filesystem_class

    try:
        return getattr(get_filesystem_class(get_protocol(path)), "local_file", False)
    except (ValueError, ImportError):
        # not in registry or import failed
        return False


def get_package_version_without_import(name):
    """For given package name, try to find the version without importing it

    Import and package.__version__ is still the backup here, so an import
    *might* happen.

    Returns either the version string, or None if the package
    or the version was not readily  found.
    """
    if name in sys.modules:
        mod = sys.modules[name]
        if hasattr(mod, "__version__"):
            return mod.__version__
    if sys.version_info >= (3, 8):
        try:
            import importlib.metadata

            return importlib.metadata.distribution(name).version
        except:  # noqa: E722
            pass
    else:
        try:
            import importlib_metadata

            return importlib_metadata.distribution(name).version
        except:  # noqa: E722
            pass
    try:
        import importlib

        mod = importlib.import_module(name)
        return mod.__version__
    except (ImportError, AttributeError):
        return None


def setup_logging(logger=None, logger_name=None, level="DEBUG", clear=True):
    if logger is None and logger_name is None:
        raise ValueError("Provide either logger object or logger name")
    logger = logger or logging.getLogger(logger_name)
    handle = logging.StreamHandler()
    formatter = logging.Formatter(
        "%(asctime)s - %(name)s - %(levelname)s - %(funcName)s -- %(message)s"
    )
    handle.setFormatter(formatter)
    if clear:
        logger.handlers.clear()
    logger.addHandler(handle)
    logger.setLevel(level)
    return logger


<<<<<<< HEAD
def _unstrip_protocol(name, fs):
    if isinstance(fs.protocol, str):
        if name.startswith(fs.protocol):
            return name
        return fs.protocol + "://" + name
    else:
        if name.startswith(tuple(fs.protocol)):
            return name
        return fs.protocol[0] + "://" + name
=======
def mirror_from(origin_name, methods):
    """Mirror attributes and methods from the given
    origin_name attribute of the instance to the
    decorated class"""

    def origin_getter(method, self):
        origin = getattr(self, origin_name)
        return getattr(origin, method)

    def wrapper(cls):
        for method in methods:
            wrapped_method = partial(origin_getter, method)
            setattr(cls, method, property(wrapped_method))
        return cls

    return wrapper
>>>>>>> 53ebb3bb
<|MERGE_RESOLUTION|>--- conflicted
+++ resolved
@@ -450,7 +450,6 @@
     return logger
 
 
-<<<<<<< HEAD
 def _unstrip_protocol(name, fs):
     if isinstance(fs.protocol, str):
         if name.startswith(fs.protocol):
@@ -460,7 +459,8 @@
         if name.startswith(tuple(fs.protocol)):
             return name
         return fs.protocol[0] + "://" + name
-=======
+
+
 def mirror_from(origin_name, methods):
     """Mirror attributes and methods from the given
     origin_name attribute of the instance to the
@@ -476,5 +476,4 @@
             setattr(cls, method, property(wrapped_method))
         return cls
 
-    return wrapper
->>>>>>> 53ebb3bb
+    return wrapper